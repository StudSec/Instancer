import asyncio
from config import Config
from executor import Executor
from hypercorn.config import Config as HypercornConfig
from hypercorn.asyncio import serve
from api import app
import logging

<<<<<<< HEAD

def main():
    logging.basicConfig(level=logging.INFO)

    config = Config("config.toml")

    executor = Executor(config)
    # executor.create_enviroment()
=======
async def server(config, executor):
    await executor.create_enviroment()
>>>>>>> b93f660e

    async def update_challenges():
        while True:
            try:
                await asyncio.sleep(60*5)
                await executor.create_enviroment()
            except Exception as e:
                log = logging.getLogger(__name__)
                log.warn(f"Something went wrong while creating environment: {e}")
    
    app.extra = {
        "config": config,
        "executor": executor
    }

    hypercorn = HypercornConfig()
<<<<<<< HEAD
    hypercorn.bind = [f"{config.api['ip']}:{config.api['port']}"]
    asyncio.run(serve(app, hypercorn))
=======
    hypercorn.bind = [f"{config.api["ip"]}:{config.api["port"]}"]
    await asyncio.gather(
        serve(app, hypercorn),
        update_challenges()
    )

def main():
    logging.basicConfig(level=logging.INFO)

    config = Config("config.toml")

    executor = Executor(config)

    asyncio.run(server(config, executor))
>>>>>>> b93f660e


if __name__ == "__main__":
    main()<|MERGE_RESOLUTION|>--- conflicted
+++ resolved
@@ -6,19 +6,8 @@
 from api import app
 import logging
 
-<<<<<<< HEAD
-
-def main():
-    logging.basicConfig(level=logging.INFO)
-
-    config = Config("config.toml")
-
-    executor = Executor(config)
-    # executor.create_enviroment()
-=======
 async def server(config, executor):
     await executor.create_enviroment()
->>>>>>> b93f660e
 
     async def update_challenges():
         while True:
@@ -35,10 +24,6 @@
     }
 
     hypercorn = HypercornConfig()
-<<<<<<< HEAD
-    hypercorn.bind = [f"{config.api['ip']}:{config.api['port']}"]
-    asyncio.run(serve(app, hypercorn))
-=======
     hypercorn.bind = [f"{config.api["ip"]}:{config.api["port"]}"]
     await asyncio.gather(
         serve(app, hypercorn),
@@ -53,8 +38,6 @@
     executor = Executor(config)
 
     asyncio.run(server(config, executor))
->>>>>>> b93f660e
-
 
 if __name__ == "__main__":
     main()