import asyncio
import json
from shlex import quote
from yaml import safe_load
from logging import getLogger

<<<<<<< HEAD
=======
from database import ChallengeState
from port import Port

>>>>>>> b93f660e
log = getLogger(__name__)


class Challenge:
    def __init__(self, name: str, config: dict) -> None:
        self.name = name
        self._config = config

        self.ports = list()
        for port in config["ports"]:
            self.ports.append(Port(name, port))

        r = "Make sure you use resource limits on each service to prevent resource exhaustion!"
        if "deploy" not in config:
            log.warning(f"No deploy label for {name}. {r}")
        else:
            if "resources" not in config["deploy"]:
                log.warning(f"No resource label in deploy section of {name}. {r}")
            else:
                if "limits" not in config["deploy"]["resources"]:
                    log.warning(f"No limits label in resources of {name}. {r}")

        class WorkingSet:
            def __init__(self) -> None:
                self.challenges = set()
                self.lock = asyncio.Lock()

            async def add(self, user_id):
                async with self.lock:
                    self.challenges.add(user_id)

            async def contains_or_insert(self, user_id):
                async with self.lock:
                    if user_id in self.challenges:
                        return False
                    else:
                        self.challenges.add(user_id)
                        return True

            async def remove(self, user_id):
                async with self.lock:
                    self.challenges.remove(user_id)


        self.working_set = WorkingSet()

    async def retrieve_state(self, executor, user_id: str):
        db_entry = ChallengeState(executor.config.database, self.name, user_id)
        if await db_entry.get() is None:
            await db_entry.create_challenge()

        async def retrieve(server):
            cmd = f"docker compose -p {quote(user_id)} --project-directory {server.path} ps --format json"
            result = await executor.run(server, cmd, timeout = 1)
            if result is None:
                return []
            services = [json.loads(service) for service in result.splitlines()]
            return [service for service in services if service["Service"] == self.name]

        result = await asyncio.gather(
            *[retrieve(server) for server in executor.config.servers]
        )

        idx = None;
        for i in range(len(executor.config.servers)):
            if len(result[i]) > 0:
                idx = i
                break

        if idx is None:
            await db_entry.set("stopped", "challenge not found on a server")
            return

        await db_entry.set_server(idx)
        entry = result[idx][0]
        server = executor.config.servers[idx]

        ports = entry["Publishers"]
        ports = [f"{server.ip}:{port["PublishedPort"]}" for port in ports]
        if len(ports) > 0:
            ports = ports[0]
        await db_entry.set(entry["State"], str(ports))

    async def start(self, executor, user_id: str):
        db = executor.config.database
        state = ChallengeState(db, self.name, user_id)

        s = await state.get()
        if s is not None:
            if s == "failed":
                # Reschedule starting the challenge if it failed before
                await state.set("scheduled")
            elif s == "running":
                # The challenge is already running, so stop trying to start it
                await self.working_set.remove(user_id)
                return
            else:
                # The challenge is in another state, so it is marked as starting
                # but it is not in the starting_challenges set. Let's retry
                # starting
                pass
        else:
            await state.create_challenge()

        await state.set("starting")
        target_server = await executor.get_available_server()
        if target_server is None:
            await state.set("failed", "no server available")
            await self.working_set.remove(user_id)
            return

        base_cmd = f"docker compose -p {quote(user_id)} --project-directory {target_server.path}"
        cmd = f"{base_cmd} build --with-dependencies {self.name}" 
        result = await executor.run(target_server, cmd)
        if result is None:
            await state.set("failed", "building images failed")
            await self.working_set.remove(user_id)
            return

        cmd = f"{base_cmd} down {self.name}" 
        result = await executor.run(target_server, cmd)
        if result is None:
            await state.set("failed", "failed shutting down service")
            await self.working_set.remove(user_id)
            return

        cmd = f"{base_cmd} up -d {self.name}" 
        result = await executor.run(target_server, cmd)
        if result is None:
            await state.set("failed", "failed starting service")
            await self.working_set.remove(user_id)
            return

        ports = []
        for port in self.ports:
            cmd = f"{base_cmd} port {self.name} {port.port}" 
            result = await executor.run(target_server, cmd)
            if result is None:
                await state.set("failed", "failed to get ports")
                await self.working_set.remove(user_id)
                return
            ports.append(result.split(":")[-1])

<<<<<<< HEAD
        parts = proto[0].split(":")
        if len(parts) != 1:
            log.warning(f"Hardcoded port on the host specified in '{ports}' for challenge {challenge_name}, " +
                        "WILL cause problems when deploying and running out of ports")
        self.port = parts[-1]
=======
        ports = [f"{target_server.ip}:{port}" for port in ports]
        await state.set("running", str(ports))
        await self.working_set.remove(user_id)

    async def stop(self, executor, user_id: str):
        db = ChallengeState(executor.config.database, self.name, user_id)
        server = await db.get_server()
        if server is None:
            await self.working_set.remove(user_id)
            return
        
        target_server = executor.config.servers[server]
        base_cmd = f"docker compose -p {quote(user_id)} --project-directory {target_server.path}"
        cmd = f"{base_cmd} down {self.name}" 
        await executor.run(target_server, cmd)
        await db.delete();
        await self.working_set.remove(user_id)
>>>>>>> b93f660e


def parse_compose(path: str) -> dict[str, Challenge]:
    with open(path) as f:
        data = safe_load(f)
        services = data["services"]

        challenges = dict()
        for name in services:
            config = services[name]

            # Only challenges with exposed ports are treated as challenges
            if "ports" in config:
                challenge = Challenge(name, services[name])
                challenges[name] = challenge

        return challenges<|MERGE_RESOLUTION|>--- conflicted
+++ resolved
@@ -4,14 +4,10 @@
 from yaml import safe_load
 from logging import getLogger
 
-<<<<<<< HEAD
-=======
 from database import ChallengeState
 from port import Port
 
->>>>>>> b93f660e
 log = getLogger(__name__)
-
 
 class Challenge:
     def __init__(self, name: str, config: dict) -> None:
@@ -153,13 +149,6 @@
                 return
             ports.append(result.split(":")[-1])
 
-<<<<<<< HEAD
-        parts = proto[0].split(":")
-        if len(parts) != 1:
-            log.warning(f"Hardcoded port on the host specified in '{ports}' for challenge {challenge_name}, " +
-                        "WILL cause problems when deploying and running out of ports")
-        self.port = parts[-1]
-=======
         ports = [f"{target_server.ip}:{port}" for port in ports]
         await state.set("running", str(ports))
         await self.working_set.remove(user_id)
@@ -177,7 +166,6 @@
         await executor.run(target_server, cmd)
         await db.delete();
         await self.working_set.remove(user_id)
->>>>>>> b93f660e
 
 
 def parse_compose(path: str) -> dict[str, Challenge]:
