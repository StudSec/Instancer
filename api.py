from fastapi import FastAPI, HTTPException, status

app = FastAPI()

<<<<<<< HEAD

@app.get("/start/{challenge_id}")
async def start_challenge(challenge_id: int):
    return {challenge_id}


@app.get("/stop/{challenge_id}")
async def stop_challenge(challenge_id: int):
    return {challenge_id}


@app.get("/status/{challenge_id}")
async def challenge_status(challenge_id: int):
    return {challenge_id}
=======
@app.get("/start/{user_id}/{service_name}")
async def start_challenge(user_id: str, service_name: str):
    challenges = app.extra["config"].challenges
    if service_name not in challenges:
        raise HTTPException(
            status_code=status.HTTP_404_NOT_FOUND,
            detail=f"Challenge '{service_name}' not found"
        )

    await app.extra["executor"].get_available_server()
    
    return {service_name}

@app.get("/stop/{user_id}/{service_name}")
async def stop_challenge(user_id: str, service_name: str):
    return {user_id}

@app.get("/status/{user_id}/{challenge_id}")
async def challenge_status(user_id: str, service_name: str):
    return {user_id}
>>>>>>> d1c571ff
<|MERGE_RESOLUTION|>--- conflicted
+++ resolved
@@ -2,22 +2,6 @@
 
 app = FastAPI()
 
-<<<<<<< HEAD
-
-@app.get("/start/{challenge_id}")
-async def start_challenge(challenge_id: int):
-    return {challenge_id}
-
-
-@app.get("/stop/{challenge_id}")
-async def stop_challenge(challenge_id: int):
-    return {challenge_id}
-
-
-@app.get("/status/{challenge_id}")
-async def challenge_status(challenge_id: int):
-    return {challenge_id}
-=======
 @app.get("/start/{user_id}/{service_name}")
 async def start_challenge(user_id: str, service_name: str):
     challenges = app.extra["config"].challenges
@@ -37,5 +21,4 @@
 
 @app.get("/status/{user_id}/{challenge_id}")
 async def challenge_status(user_id: str, service_name: str):
-    return {user_id}
->>>>>>> d1c571ff
+    return {user_id}